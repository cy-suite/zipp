[build-system]
requires = ["setuptools>=61.2", "setuptools_scm[toml]>=3.4.1"]
build-backend = "setuptools.build_meta"

[project]
<<<<<<< HEAD
name = "zipp"
authors = [
	{ name = "Jason R. Coombs", email = "jaraco@jaraco.com" },
]
description = "Backport of pathlib-compatible object wrapper for zip files"
=======
name = "PROJECT"
authors = [
	{ name = "Jason R. Coombs", email = "jaraco@jaraco.com" },
]
description = "PROJECT_DESCRIPTION"
>>>>>>> bcf8f079
readme = "README.rst"
classifiers = [
	"Development Status :: 5 - Production/Stable",
	"Intended Audience :: Developers",
	"License :: OSI Approved :: MIT License",
	"Programming Language :: Python :: 3",
	"Programming Language :: Python :: 3 :: Only",
]
requires-python = ">=3.8"
<<<<<<< HEAD
dependencies = []
dynamic = ["version"]

[project.urls]
Homepage = "https://github.com/jaraco/zipp"
=======
dependencies = [
]
dynamic = ["version"]

[project.urls]
Homepage = "https://github.com/PROJECT_PATH"
>>>>>>> bcf8f079

[project.optional-dependencies]
testing = [
	# upstream
<<<<<<< HEAD
	"pytest >= 6",
	"pytest-checkdocs >= 2.4",
	"pytest-cov",
	'pytest-mypy; python_implementation != "PyPy"', # workaround for jaraco/skeleton#22
=======
	"pytest >= 6, != 8.1.*",
	"pytest-checkdocs >= 2.4",
	"pytest-cov",
	"pytest-mypy",
>>>>>>> bcf8f079
	"pytest-enabler >= 2.2",
	"pytest-ruff >= 0.2.1",

	# local
<<<<<<< HEAD
	"jaraco.itertools",
	"jaraco.functools",
	"more_itertools",
	"big-O",
	"pytest-ignore-flaky",
=======
>>>>>>> bcf8f079
]
docs = [
	# upstream
	"sphinx >= 3.5",
	"jaraco.packaging >= 9.3",
	"rst.linker >= 1.9",
	"furo",
	"sphinx-lint",

<<<<<<< HEAD
	# tidelift
	"jaraco.tidelift >= 1.4",

=======
>>>>>>> bcf8f079
	# local
]

[tool.setuptools_scm]<|MERGE_RESOLUTION|>--- conflicted
+++ resolved
@@ -3,19 +3,11 @@
 build-backend = "setuptools.build_meta"
 
 [project]
-<<<<<<< HEAD
 name = "zipp"
 authors = [
 	{ name = "Jason R. Coombs", email = "jaraco@jaraco.com" },
 ]
 description = "Backport of pathlib-compatible object wrapper for zip files"
-=======
-name = "PROJECT"
-authors = [
-	{ name = "Jason R. Coombs", email = "jaraco@jaraco.com" },
-]
-description = "PROJECT_DESCRIPTION"
->>>>>>> bcf8f079
 readme = "README.rst"
 classifiers = [
 	"Development Status :: 5 - Production/Stable",
@@ -25,47 +17,29 @@
 	"Programming Language :: Python :: 3 :: Only",
 ]
 requires-python = ">=3.8"
-<<<<<<< HEAD
-dependencies = []
-dynamic = ["version"]
-
-[project.urls]
-Homepage = "https://github.com/jaraco/zipp"
-=======
 dependencies = [
 ]
 dynamic = ["version"]
 
 [project.urls]
-Homepage = "https://github.com/PROJECT_PATH"
->>>>>>> bcf8f079
+Homepage = "https://github.com/jaraco/zipp"
 
 [project.optional-dependencies]
 testing = [
 	# upstream
-<<<<<<< HEAD
-	"pytest >= 6",
-	"pytest-checkdocs >= 2.4",
-	"pytest-cov",
-	'pytest-mypy; python_implementation != "PyPy"', # workaround for jaraco/skeleton#22
-=======
 	"pytest >= 6, != 8.1.*",
 	"pytest-checkdocs >= 2.4",
 	"pytest-cov",
 	"pytest-mypy",
->>>>>>> bcf8f079
 	"pytest-enabler >= 2.2",
 	"pytest-ruff >= 0.2.1",
 
 	# local
-<<<<<<< HEAD
 	"jaraco.itertools",
 	"jaraco.functools",
 	"more_itertools",
 	"big-O",
 	"pytest-ignore-flaky",
-=======
->>>>>>> bcf8f079
 ]
 docs = [
 	# upstream
@@ -75,12 +49,9 @@
 	"furo",
 	"sphinx-lint",
 
-<<<<<<< HEAD
 	# tidelift
 	"jaraco.tidelift >= 1.4",
 
-=======
->>>>>>> bcf8f079
 	# local
 ]
 
