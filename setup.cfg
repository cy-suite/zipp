[metadata]
license_file = LICENSE
name = zipp
author = Jason R. Coombs
author_email = jaraco@jaraco.com
description = Backport of pathlib-compatible object wrapper for zip files
long_description = file:README.rst
url = https://github.com/jaraco/zipp
classifiers =
	Development Status :: 5 - Production/Stable
	Intended Audience :: Developers
	License :: OSI Approved :: MIT License
	Programming Language :: Python :: 3
	Programming Language :: Python :: 3 :: Only

[options]
py_modules = zipp
packages = find:
include_package_data = true
python_requires = >=3.6
<<<<<<< HEAD
setup_requires = setuptools_scm >= 1.15.0
=======
install_requires =
	more_itertools
setup_requires = setuptools_scm[toml] >= 3.4.1
>>>>>>> 63f46b03

[options.extras_require]
testing =
	# upstream

	# local

docs =
	# upstream
	sphinx
	jaraco.packaging >= 3.2
	rst.linker >= 1.9

	# local

[options.entry_points]<|MERGE_RESOLUTION|>--- conflicted
+++ resolved
@@ -18,13 +18,9 @@
 packages = find:
 include_package_data = true
 python_requires = >=3.6
-<<<<<<< HEAD
-setup_requires = setuptools_scm >= 1.15.0
-=======
 install_requires =
 	more_itertools
 setup_requires = setuptools_scm[toml] >= 3.4.1
->>>>>>> 63f46b03
 
 [options.extras_require]
 testing =
