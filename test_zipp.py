import io
import zipfile
import contextlib
import pathlib
import unittest
import tempfile
import shutil

import jaraco.itertools

import zipp

consume = tuple


def add_dirs(zf):
    """
    Given a writable zip file zf, inject directory entries for
    any directories implied by the presence of children.
    """
    for name in zipp.FastZip._implied_dirs(zf.namelist()):
        zf.writestr(name, b"")
    return zf


def build_alpharep_fixture():
    """
    Create a zip file with this structure:

    .
    ├── a.txt
    ├── b
    │   ├── c.txt
    │   ├── d
    │   │   └── e.txt
    │   └── f.txt
    └── g
        └── h
            └── i.txt

    This fixture has the following key characteristics:

    - a file at the root (a)
    - a file two levels deep (b/d/e)
    - multiple files in a directory (b/c, b/f)
    - a directory containing only a directory (g/h)

    "alpha" because it uses alphabet
    "rep" because it's a representative example
    """
    data = io.BytesIO()
    zf = zipfile.ZipFile(data, "w")
    zf.writestr("a.txt", b"content of a")
    zf.writestr("b/c.txt", b"content of c")
    zf.writestr("b/d/e.txt", b"content of e")
    zf.writestr("b/f.txt", b"content of f")
    zf.writestr("g/h/i.txt", b"content of i")
    zf.filename = "alpharep.zip"
    return zf


@contextlib.contextmanager
def temp_dir():
    tmpdir = tempfile.mkdtemp()
    try:
        yield pathlib.Path(tmpdir)
    finally:
        shutil.rmtree(tmpdir)


class TestPath(unittest.TestCase):
    def setUp(self):
        self.fixtures = contextlib.ExitStack()
        self.addCleanup(self.fixtures.close)

    def zipfile_alpharep(self):
        with self.subTest():
            yield build_alpharep_fixture()
        with self.subTest():
            yield add_dirs(build_alpharep_fixture())

    def zipfile_ondisk(self):
        tmpdir = pathlib.Path(self.fixtures.enter_context(temp_dir()))
        for alpharep in self.zipfile_alpharep():
            buffer = alpharep.fp
            alpharep.close()
            path = tmpdir / alpharep.filename
            with path.open("wb") as strm:
                strm.write(buffer.getvalue())
            yield path

    def test_iterdir_and_types(self):
        for alpharep in self.zipfile_alpharep():
            root = zipp.Path(alpharep)
            assert root.is_dir()
            a, b, g = root.iterdir()
            assert a.is_file()
            assert b.is_dir()
            assert g.is_dir()
            c, f, d = b.iterdir()
            assert c.is_file() and f.is_file()
            e, = d.iterdir()
            assert e.is_file()
            h, = g.iterdir()
            i, = h.iterdir()
            assert i.is_file()

    def test_subdir_is_dir(self):
        for alpharep in self.zipfile_alpharep():
            root = zipp.Path(alpharep)
            assert (root / 'b').is_dir()
            assert (root / 'b/').is_dir()
            assert (root / 'g').is_dir()
            assert (root / 'g/').is_dir()

    def test_open(self):
        for alpharep in self.zipfile_alpharep():
            root = zipp.Path(alpharep)
            a, b, g = root.iterdir()
            with a.open() as strm:
                data = strm.read()
            assert data == b"content of a"

    def test_read(self):
        for alpharep in self.zipfile_alpharep():
            root = zipp.Path(alpharep)
            a, b, g = root.iterdir()
            assert a.read_text() == "content of a"
            assert a.read_bytes() == b"content of a"

    def test_joinpath(self):
        for alpharep in self.zipfile_alpharep():
            root = zipp.Path(alpharep)
            a = root.joinpath("a")
            assert a.is_file()
            e = root.joinpath("b").joinpath("d").joinpath("e.txt")
            assert e.read_text() == "content of e"

    def test_traverse_truediv(self):
        for alpharep in self.zipfile_alpharep():
            root = zipp.Path(alpharep)
            a = root / "a"
            assert a.is_file()
            e = root / "b" / "d" / "e.txt"
            assert e.read_text() == "content of e"

    def test_traverse_simplediv(self):
        """
        Disable the __future__.division when testing traversal.
        """
        for alpharep in self.zipfile_alpharep():
            code = compile(
                source="zipp.Path(alpharep) / 'a'",
                filename="(test)",
                mode="eval",
                dont_inherit=True,
            )
            eval(code)

    def test_pathlike_construction(self):
        """
        zipp.Path should be constructable from a path-like object
        """
        for zipfile_ondisk in self.zipfile_ondisk():
            pathlike = pathlib.Path(str(zipfile_ondisk))
            zipp.Path(pathlike)

    def test_traverse_pathlike(self):
        for alpharep in self.zipfile_alpharep():
            root = zipp.Path(alpharep)
            root / pathlib.Path("a")

    def test_parent(self):
        for alpharep in self.zipfile_alpharep():
            root = zipp.Path(alpharep)
            assert (root / 'a').parent.at == ''
            assert (root / 'a' / 'b').parent.at == 'a/'

    def test_dir_parent(self):
        for alpharep in self.zipfile_alpharep():
            root = zipp.Path(alpharep)
            assert (root / 'b').parent.at == ''
            assert (root / 'b/').parent.at == ''

    def test_missing_dir_parent(self):
        for alpharep in self.zipfile_alpharep():
            root = zipp.Path(alpharep)
            assert (root / 'missing dir/').parent.at == ''

<<<<<<< HEAD
    HUGE_ZIPFILE_NUM_ENTRIES = 50000

    def huge_zipfile(self):
        """Create a read-only zipfile with a huge number of entries entries."""
        strm = io.BytesIO()
        zf = zipfile.ZipFile(strm, "w")
        for entry in map(str, range(self.HUGE_ZIPFILE_NUM_ENTRIES)):
            zf.writestr(entry, entry)
        zf.mode = 'r'
        return zf

    def test_joinpath_constant_time(self):
        """
        Ensure joinpath on items in zipfile is linear time.
        """
        root = zipp.Path(self.huge_zipfile())
        entries = jaraco.itertools.Counter(root.iterdir())
        for entry in entries:
            entry.joinpath('suffix')
        # Check the file iterated all items
        assert entries.count == self.HUGE_ZIPFILE_NUM_ENTRIES
=======
    def test_mutability(self):
        """
        If the underlying zipfile is changed, the Path object should
        reflect that change.
        """
        for alpharep in self.zipfile_alpharep():
            root = zipp.Path(alpharep)
            a, b, g = root.iterdir()
            alpharep.writestr('foo.txt', 'foo')
            alpharep.writestr('bar/baz.txt', 'baz')
            assert any(
                child.name == 'foo.txt'
                for child in root.iterdir())
            assert (root / 'foo.txt').read_text() == 'foo'
            baz, = (root / 'bar').iterdir()
            assert baz.read_text() == 'baz'
>>>>>>> 5a512a3f
<|MERGE_RESOLUTION|>--- conflicted
+++ resolved
@@ -187,7 +187,23 @@
             root = zipp.Path(alpharep)
             assert (root / 'missing dir/').parent.at == ''
 
-<<<<<<< HEAD
+    def test_mutability(self):
+        """
+        If the underlying zipfile is changed, the Path object should
+        reflect that change.
+        """
+        for alpharep in self.zipfile_alpharep():
+            root = zipp.Path(alpharep)
+            a, b, g = root.iterdir()
+            alpharep.writestr('foo.txt', 'foo')
+            alpharep.writestr('bar/baz.txt', 'baz')
+            assert any(
+                child.name == 'foo.txt'
+                for child in root.iterdir())
+            assert (root / 'foo.txt').read_text() == 'foo'
+            baz, = (root / 'bar').iterdir()
+            assert baz.read_text() == 'baz'
+
     HUGE_ZIPFILE_NUM_ENTRIES = 50000
 
     def huge_zipfile(self):
@@ -208,22 +224,4 @@
         for entry in entries:
             entry.joinpath('suffix')
         # Check the file iterated all items
-        assert entries.count == self.HUGE_ZIPFILE_NUM_ENTRIES
-=======
-    def test_mutability(self):
-        """
-        If the underlying zipfile is changed, the Path object should
-        reflect that change.
-        """
-        for alpharep in self.zipfile_alpharep():
-            root = zipp.Path(alpharep)
-            a, b, g = root.iterdir()
-            alpharep.writestr('foo.txt', 'foo')
-            alpharep.writestr('bar/baz.txt', 'baz')
-            assert any(
-                child.name == 'foo.txt'
-                for child in root.iterdir())
-            assert (root / 'foo.txt').read_text() == 'foo'
-            baz, = (root / 'bar').iterdir()
-            assert baz.read_text() == 'baz'
->>>>>>> 5a512a3f
+        assert entries.count == self.HUGE_ZIPFILE_NUM_ENTRIES