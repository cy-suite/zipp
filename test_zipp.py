import io
import zipfile
import contextlib
import pathlib
import unittest
<<<<<<< HEAD

from test.support import temp_dir
=======
import tempfile
import shutil
import string

import jaraco.itertools
import func_timeout
>>>>>>> bacb2532


# Poor man's technique to consume a (smallish) iterable.
consume = tuple


# from jaraco.itertools 5.0
class jaraco:
    class itertools:
        class Counter:
            def __init__(self, i):
                self.count = 0
                self._orig_iter = iter(i)

            def __iter__(self):
                return self

            def __next__(self):
                result = next(self._orig_iter)
                self.count += 1
                return result


def add_dirs(zf):
    """
    Given a writable zip file zf, inject directory entries for
    any directories implied by the presence of children.
    """
    for name in zipfile.CompleteDirs._implied_dirs(zf.namelist()):
        zf.writestr(name, b"")
    return zf


def build_alpharep_fixture():
    """
    Create a zip file with this structure:

    .
    ├── a.txt
    ├── b
    │   ├── c.txt
    │   ├── d
    │   │   └── e.txt
    │   └── f.txt
    └── g
        └── h
            └── i.txt

    This fixture has the following key characteristics:

    - a file at the root (a)
    - a file two levels deep (b/d/e)
    - multiple files in a directory (b/c, b/f)
    - a directory containing only a directory (g/h)

    "alpha" because it uses alphabet
    "rep" because it's a representative example
    """
    data = io.BytesIO()
    zf = zipfile.ZipFile(data, "w")
    zf.writestr("a.txt", b"content of a")
    zf.writestr("b/c.txt", b"content of c")
    zf.writestr("b/d/e.txt", b"content of e")
    zf.writestr("b/f.txt", b"content of f")
    zf.writestr("g/h/i.txt", b"content of i")
    zf.filename = "alpharep.zip"
    return zf


class TestPath(unittest.TestCase):
    def setUp(self):
        self.fixtures = contextlib.ExitStack()
        self.addCleanup(self.fixtures.close)

    def zipfile_alpharep(self):
        with self.subTest():
            yield build_alpharep_fixture()
        with self.subTest():
            yield add_dirs(build_alpharep_fixture())

    def zipfile_ondisk(self):
        tmpdir = pathlib.Path(self.fixtures.enter_context(temp_dir()))
        for alpharep in self.zipfile_alpharep():
            buffer = alpharep.fp
            alpharep.close()
            path = tmpdir / alpharep.filename
            with path.open("wb") as strm:
                strm.write(buffer.getvalue())
            yield path

    def test_iterdir_and_types(self):
        for alpharep in self.zipfile_alpharep():
            root = zipfile.Path(alpharep)
            assert root.is_dir()
            a, b, g = root.iterdir()
            assert a.is_file()
            assert b.is_dir()
            assert g.is_dir()
            c, f, d = b.iterdir()
            assert c.is_file() and f.is_file()
            e, = d.iterdir()
            assert e.is_file()
            h, = g.iterdir()
            i, = h.iterdir()
            assert i.is_file()

    def test_subdir_is_dir(self):
        for alpharep in self.zipfile_alpharep():
            root = zipfile.Path(alpharep)
            assert (root / 'b').is_dir()
            assert (root / 'b/').is_dir()
            assert (root / 'g').is_dir()
            assert (root / 'g/').is_dir()

    def test_open(self):
        for alpharep in self.zipfile_alpharep():
            root = zipfile.Path(alpharep)
            a, b, g = root.iterdir()
            with a.open() as strm:
                data = strm.read()
            assert data == "content of a"

    def test_read(self):
        for alpharep in self.zipfile_alpharep():
            root = zipfile.Path(alpharep)
            a, b, g = root.iterdir()
            assert a.read_text() == "content of a"
            assert a.read_bytes() == b"content of a"

    def test_joinpath(self):
        for alpharep in self.zipfile_alpharep():
            root = zipfile.Path(alpharep)
            a = root.joinpath("a")
            assert a.is_file()
            e = root.joinpath("b").joinpath("d").joinpath("e.txt")
            assert e.read_text() == "content of e"

    def test_traverse_truediv(self):
        for alpharep in self.zipfile_alpharep():
            root = zipfile.Path(alpharep)
            a = root / "a"
            assert a.is_file()
            e = root / "b" / "d" / "e.txt"
            assert e.read_text() == "content of e"

    def test_pathlike_construction(self):
        """
        zipfile.Path should be constructable from a path-like object
        """
        for zipfile_ondisk in self.zipfile_ondisk():
            pathlike = pathlib.Path(str(zipfile_ondisk))
            zipfile.Path(pathlike)

    def test_traverse_pathlike(self):
        for alpharep in self.zipfile_alpharep():
            root = zipfile.Path(alpharep)
            root / pathlib.Path("a")

    def test_parent(self):
        for alpharep in self.zipfile_alpharep():
            root = zipfile.Path(alpharep)
            assert (root / 'a').parent.at == ''
            assert (root / 'a' / 'b').parent.at == 'a/'

    def test_dir_parent(self):
        for alpharep in self.zipfile_alpharep():
            root = zipfile.Path(alpharep)
            assert (root / 'b').parent.at == ''
            assert (root / 'b/').parent.at == ''

    def test_missing_dir_parent(self):
        for alpharep in self.zipfile_alpharep():
            root = zipfile.Path(alpharep)
            assert (root / 'missing dir/').parent.at == ''

    def test_mutability(self):
        """
        If the underlying zipfile is changed, the Path object should
        reflect that change.
        """
        for alpharep in self.zipfile_alpharep():
            root = zipfile.Path(alpharep)
            a, b, g = root.iterdir()
            alpharep.writestr('foo.txt', 'foo')
            alpharep.writestr('bar/baz.txt', 'baz')
            assert any(
                child.name == 'foo.txt'
                for child in root.iterdir())
            assert (root / 'foo.txt').read_text() == 'foo'
            baz, = (root / 'bar').iterdir()
            assert baz.read_text() == 'baz'

    HUGE_ZIPFILE_NUM_ENTRIES = 2 ** 13

    def huge_zipfile(self):
        """Create a read-only zipfile with a huge number of entries entries."""
        strm = io.BytesIO()
        zf = zipfile.ZipFile(strm, "w")
        for entry in map(str, range(self.HUGE_ZIPFILE_NUM_ENTRIES)):
            zf.writestr(entry, entry)
        zf.mode = 'r'
        return zf

    def test_joinpath_constant_time(self):
        """
        Ensure joinpath on items in zipfile is linear time.
        """
        root = zipfile.Path(self.huge_zipfile())
        entries = jaraco.itertools.Counter(root.iterdir())
        for entry in entries:
            entry.joinpath('suffix')
        # Check the file iterated all items
        assert entries.count == self.HUGE_ZIPFILE_NUM_ENTRIES

    @func_timeout.func_set_timeout(3)
    def test_implied_dirs_performance(self):
        data = ['/'.join(string.ascii_lowercase + str(n)) for n in range(10000)]
        zipp.CompleteDirs._implied_dirs(data)<|MERGE_RESOLUTION|>--- conflicted
+++ resolved
@@ -3,17 +3,9 @@
 import contextlib
 import pathlib
 import unittest
-<<<<<<< HEAD
+import string
 
 from test.support import temp_dir
-=======
-import tempfile
-import shutil
-import string
-
-import jaraco.itertools
-import func_timeout
->>>>>>> bacb2532
 
 
 # Poor man's technique to consume a (smallish) iterable.
@@ -228,7 +220,7 @@
         # Check the file iterated all items
         assert entries.count == self.HUGE_ZIPFILE_NUM_ENTRIES
 
-    @func_timeout.func_set_timeout(3)
+    # @func_timeout.func_set_timeout(3)
     def test_implied_dirs_performance(self):
         data = ['/'.join(string.ascii_lowercase + str(n)) for n in range(10000)]
-        zipp.CompleteDirs._implied_dirs(data)+        zipfile.CompleteDirs._implied_dirs(data)