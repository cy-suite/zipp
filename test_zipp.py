--- conflicted
+++ resolved
@@ -76,8 +76,6 @@
     return zf
 
 
-<<<<<<< HEAD
-=======
 def pass_alpharep(meth):
     """
     Given a method, wrap it in a for loop that invokes method
@@ -92,7 +90,6 @@
     return wrapper
 
 
->>>>>>> f34f5376
 class TestPath(unittest.TestCase):
     def setUp(self):
         self.fixtures = contextlib.ExitStack()
@@ -106,47 +103,6 @@
 
     def zipfile_ondisk(self, alpharep):
         tmpdir = pathlib.Path(self.fixtures.enter_context(temp_dir()))
-<<<<<<< HEAD
-        for alpharep in self.zipfile_alpharep():
-            buffer = alpharep.fp
-            alpharep.close()
-            path = tmpdir / alpharep.filename
-            with path.open("wb") as strm:
-                strm.write(buffer.getvalue())
-            yield path
-
-    def test_iterdir_and_types(self):
-        for alpharep in self.zipfile_alpharep():
-            root = zipfile.Path(alpharep)
-            assert root.is_dir()
-            a, b, g = root.iterdir()
-            assert a.is_file()
-            assert b.is_dir()
-            assert g.is_dir()
-            c, f, d = b.iterdir()
-            assert c.is_file() and f.is_file()
-            e, = d.iterdir()
-            assert e.is_file()
-            h, = g.iterdir()
-            i, = h.iterdir()
-            assert i.is_file()
-
-    def test_subdir_is_dir(self):
-        for alpharep in self.zipfile_alpharep():
-            root = zipfile.Path(alpharep)
-            assert (root / 'b').is_dir()
-            assert (root / 'b/').is_dir()
-            assert (root / 'g').is_dir()
-            assert (root / 'g/').is_dir()
-
-    def test_open(self):
-        for alpharep in self.zipfile_alpharep():
-            root = zipfile.Path(alpharep)
-            a, b, g = root.iterdir()
-            with a.open() as strm:
-                data = strm.read()
-            assert data == "content of a"
-=======
         buffer = alpharep.fp
         alpharep.close()
         path = tmpdir / alpharep.filename
@@ -197,7 +153,6 @@
         with a.open() as strm:
             data = strm.read()
         assert data == "content of a"
->>>>>>> f34f5376
 
     def test_open_write(self):
         """
@@ -234,62 +189,6 @@
         with self.assertRaises(FileNotFoundError):
             zf.joinpath('z').open()
 
-<<<<<<< HEAD
-    def test_read(self):
-        for alpharep in self.zipfile_alpharep():
-            root = zipfile.Path(alpharep)
-            a, b, g = root.iterdir()
-            assert a.read_text() == "content of a"
-            assert a.read_bytes() == b"content of a"
-
-    def test_joinpath(self):
-        for alpharep in self.zipfile_alpharep():
-            root = zipfile.Path(alpharep)
-            a = root.joinpath("a")
-            assert a.is_file()
-            e = root.joinpath("b").joinpath("d").joinpath("e.txt")
-            assert e.read_text() == "content of e"
-
-    def test_traverse_truediv(self):
-        for alpharep in self.zipfile_alpharep():
-            root = zipfile.Path(alpharep)
-            a = root / "a"
-            assert a.is_file()
-            e = root / "b" / "d" / "e.txt"
-            assert e.read_text() == "content of e"
-
-    def test_pathlike_construction(self):
-        """
-        zipfile.Path should be constructable from a path-like object
-        """
-        for zipfile_ondisk in self.zipfile_ondisk():
-            pathlike = pathlib.Path(str(zipfile_ondisk))
-            zipfile.Path(pathlike)
-
-    def test_traverse_pathlike(self):
-        for alpharep in self.zipfile_alpharep():
-            root = zipfile.Path(alpharep)
-            root / pathlib.Path("a")
-
-    def test_parent(self):
-        for alpharep in self.zipfile_alpharep():
-            root = zipfile.Path(alpharep)
-            assert (root / 'a').parent.at == ''
-            assert (root / 'a' / 'b').parent.at == 'a/'
-
-    def test_dir_parent(self):
-        for alpharep in self.zipfile_alpharep():
-            root = zipfile.Path(alpharep)
-            assert (root / 'b').parent.at == ''
-            assert (root / 'b/').parent.at == ''
-
-    def test_missing_dir_parent(self):
-        for alpharep in self.zipfile_alpharep():
-            root = zipfile.Path(alpharep)
-            assert (root / 'missing dir/').parent.at == ''
-
-    def test_mutability(self):
-=======
     @pass_alpharep
     def test_read(self, alpharep):
         root = zipfile.Path(alpharep)
@@ -359,24 +258,10 @@
 
     @pass_alpharep
     def test_mutability(self, alpharep):
->>>>>>> f34f5376
         """
         If the underlying zipfile is changed, the Path object should
         reflect that change.
         """
-<<<<<<< HEAD
-        for alpharep in self.zipfile_alpharep():
-            root = zipfile.Path(alpharep)
-            a, b, g = root.iterdir()
-            alpharep.writestr('foo.txt', 'foo')
-            alpharep.writestr('bar/baz.txt', 'baz')
-            assert any(
-                child.name == 'foo.txt'
-                for child in root.iterdir())
-            assert (root / 'foo.txt').read_text() == 'foo'
-            baz, = (root / 'bar').iterdir()
-            assert baz.read_text() == 'baz'
-=======
         root = zipfile.Path(alpharep)
         a, b, g = root.iterdir()
         alpharep.writestr('foo.txt', 'foo')
@@ -385,7 +270,6 @@
         assert (root / 'foo.txt').read_text() == 'foo'
         (baz,) = (root / 'bar').iterdir()
         assert baz.read_text() == 'baz'
->>>>>>> f34f5376
 
     HUGE_ZIPFILE_NUM_ENTRIES = 2 ** 13
 
@@ -414,13 +298,6 @@
         data = ['/'.join(string.ascii_lowercase + str(n)) for n in range(10000)]
         zipfile.CompleteDirs._implied_dirs(data)
 
-<<<<<<< HEAD
-    def test_read_does_not_close(self):
-        for alpharep in self.zipfile_ondisk():
-            with zipfile.ZipFile(alpharep) as file:
-                for rep in range(2):
-                    zipfile.Path(file, 'a.txt').read_text()
-=======
     @pass_alpharep
     def test_read_does_not_close(self, alpharep):
         alpharep = self.zipfile_ondisk(alpharep)
@@ -479,5 +356,4 @@
         cls = type('PathChild', (zipfile.Path,), {})
         for alpharep in self.zipfile_alpharep():
             file = cls(alpharep).joinpath('some dir').parent
-            assert isinstance(file, cls)
->>>>>>> f34f5376
+            assert isinstance(file, cls)