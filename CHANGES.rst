--- conflicted
+++ resolved
@@ -1,4 +1,17 @@
-<<<<<<< HEAD
+v2.1.0
+======
+
+#32: Merge with v1.1.0.
+
+v1.1.0
+======
+
+#32: For read-only zip files, complexity of ``.exists`` and
+``joinpath`` is now constant time instead of ``O(n)``, preventing
+quadratic time in common use-cases and rendering large
+zip files unusable for Path. Big thanks to Benjy Weinberger
+for the bug report and contributed fix (#33).
+
 v2.0.1
 ======
 
@@ -8,16 +21,6 @@
 ======
 
 Require Python 3.6 or later.
-=======
-v1.1.0
-======
-
-#32: For read-only zip files, complexity of ``.exists`` and
-``joinpath`` is now constant time instead of ``O(n)``, preventing
-quadratic time in common use-cases and rendering large
-zip files unusable for Path. Big thanks to Benjy Weinberger
-for the bug report and contributed fix (#33).
->>>>>>> 088b0cf1
 
 v1.0.0
 ======
