--- conflicted
+++ resolved
@@ -1,9 +1,3 @@
-<<<<<<< HEAD
-v2.2.1
-======
-
-#43: Merge with v1.1.1.
-=======
 v1.2.0
 ======
 
@@ -15,7 +9,11 @@
 longer accepts ``pwd`` as a positional argument and does not
 accept the ``force_zip64`` parameter at all. This change is
 a backward-incompatible change for that single function.
->>>>>>> 6e08eced
+
+v2.2.1
+======
+
+#43: Merge with v1.1.1.
 
 v1.1.1
 ======
