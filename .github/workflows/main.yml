name: tests

on: [push, pull_request]

jobs:
  test:
    strategy:
      matrix:
        python:
        # Build on pre-releases until stable, then stable releases.
        # actions/setup-python#213
        - ~3.7.0-0
        - ~3.10.0-0
        - ~3.11.0-0
        platform:
        - ubuntu-latest
        - macos-latest
        - windows-latest
    runs-on: ${{ matrix.platform }}
    steps:
<<<<<<< HEAD
      - uses: actions/checkout@v2
        with:
          # fetch all branches and tags (to get tags for versioning)
          # ref actions/checkout#448
          fetch-depth: 0

=======
      - uses: actions/checkout@v3
>>>>>>> fea1e7cd
      - name: Setup Python
        uses: actions/setup-python@v3
        with:
          python-version: ${{ matrix.python }}
      - name: Install tox
        run: |
          python -m pip install tox
      - name: Run tests
        run: tox

  check:  # This job does nothing and is only used for the branch protection
    if: always()

    needs:
    - test

    runs-on: ubuntu-latest

    steps:
    - name: Decide whether the needed jobs succeeded or failed
      uses: re-actors/alls-green@release/v1
      with:
        jobs: ${{ toJSON(needs) }}

  release:
    needs:
    - check
    if: github.event_name == 'push' && contains(github.ref, 'refs/tags/')
    runs-on: ubuntu-latest

    steps:
      - uses: actions/checkout@v3
      - name: Setup Python
        uses: actions/setup-python@v3
        with:
          python-version: "3.10"
      - name: Install tox
        run: |
          python -m pip install tox
      - name: Release
        run: tox -e release
        env:
          TWINE_PASSWORD: ${{ secrets.PYPI_TOKEN }}
          GITHUB_TOKEN: ${{ secrets.GITHUB_TOKEN }}<|MERGE_RESOLUTION|>--- conflicted
+++ resolved
@@ -18,16 +18,12 @@
         - windows-latest
     runs-on: ${{ matrix.platform }}
     steps:
-<<<<<<< HEAD
-      - uses: actions/checkout@v2
+      - uses: actions/checkout@v3
         with:
           # fetch all branches and tags (to get tags for versioning)
           # ref actions/checkout#448
           fetch-depth: 0
 
-=======
-      - uses: actions/checkout@v3
->>>>>>> fea1e7cd
       - name: Setup Python
         uses: actions/setup-python@v3
         with:
